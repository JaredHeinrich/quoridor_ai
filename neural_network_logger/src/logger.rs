--- conflicted
+++ resolved
@@ -52,11 +52,6 @@
 
     // Create a buffer to hold all serialized entries
     let mut buffer = String::new();
-<<<<<<< HEAD
-    
-=======
-
->>>>>>> c7c3db80
     // Serialize each entry and add to buffer
     for entry in log_entries {
         let json = serde_json::to_string(entry)
@@ -64,11 +59,6 @@
         buffer.push_str(&json);
         buffer.push('\n');
     }
-<<<<<<< HEAD
-    
-=======
-
->>>>>>> c7c3db80
     // Write all entries at once
     file.write_all(buffer.as_bytes())
         .map_err(|e| LoggerError::WriteError(output_path.to_string(), e.to_string()))?;

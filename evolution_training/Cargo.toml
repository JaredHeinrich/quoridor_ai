--- conflicted
+++ resolved
@@ -13,9 +13,6 @@
 serde = { version = "1.0", features = ["derive"] }
 neural_network_logger = { path = "../neural_network_logger"}
 rayon = "1.10"
-<<<<<<< HEAD
-=======
 plotters = "0.3"
->>>>>>> c7c3db80
 
 [dev-dependencies]
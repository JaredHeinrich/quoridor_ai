use anyhow::Result;
use rayon::prelude::*;
use std::sync::{Arc, Mutex};
use std::time::Instant;

use crate::evolution::generation::Generation;
use crate::evolution::selection::select_next_generation;
use crate::game_adapter::board_encoder::{distance_to_goal, encode_board};
use crate::game_adapter::move_decoder::decode_move;
use crate::game_adapter::reward::{reward_simple_per_game, reward_symmetric_per_game};
use crate::settings::Settings;
use neural_network::neural_network::{NeuralNetwork, OutputActivation};
use neural_network_logger::logger::log_generation;
use quoridor::game_state::Game;

<<<<<<< HEAD
=======
#[derive(Debug, Clone, PartialEq)]
pub enum GameResult {
    Win(usize),
    Invalid,
    Draw,
}

>>>>>>> 7b9cd32b
/// Manages the training environment for neural network agents playing Quoridor
pub struct TrainingEnvironment {
    /// Configuration settings for the training process
    pub settings: Settings,
    /// The current generation of agents
    pub current_generation: Generation,
    /// The current generation number (0-indexed)
    pub generation_number: usize,
}

impl TrainingEnvironment {
    /// Create a new training environment with the given settings
    pub fn new(settings: Settings) -> Self {
        let current_generation = Generation::create_initial(&settings).unwrap();
        TrainingEnvironment {
            settings,
            current_generation,
            generation_number: 0,
        }
    }

    /// Initialize the training environment by creating the first generation
    pub fn reset(&mut self) -> Result<()> {
        self.generation_number = 0;
        self.current_generation = Generation::create_initial(&self.settings)?;
        println!(
            "Initialized generation 0 with {} agents",
            self.settings.generation_size
        );
        Ok(())
    }

    /// Run the complete evolutionary training process for the specified number of generations
    pub fn run_evolution(&mut self) -> Result<()> {
        self.reset()?;

        println!(
            "Starting evolutionary training for {} generations",
            self.settings.number_of_generations
        );
        let start_time = Instant::now();

        // Log the initial generation
        let generation = &mut self.current_generation;
        log_generation(generation, &self.settings.log_file)?;

        for current_generation_num in 0..self.settings.number_of_generations {
            self.generation_number = current_generation_num;
            println!("─────────────────────────────────────────────────");
            println!(
                "Starting generation {}/{}",
                self.generation_number, self.settings.number_of_generations
            );

            let gen_start_time = Instant::now();

            // Play all games in this generation and update fitness scores
            self.play_generation()?;

            // Log and display results
            self.log_generation_results()?;

            let generation_duration = gen_start_time.elapsed();
            println!(
                "Generation {} completed in {:.2?}",
                self.generation_number, generation_duration
            );

            // Create next generation (except for the last iteration)
            if self.generation_number + 1 < self.settings.number_of_generations {
                self.evolve_population()?;
            }
        }

        let total_duration = start_time.elapsed();
        println!(
            "Training complete after {} generations in {:.2?}",
            self.generation_number + 1,
            total_duration
        );
        println!("Results saved to {}", self.settings.log_file);

        Ok(())
    }

    /// Log and display the results of the current generation
    fn log_generation_results(&mut self) -> Result<()> {
        let generation = &mut self.current_generation;
        // Sort agents by fitness
        generation.sort_by_fitness()?;

        // Log generation to file
        log_generation(generation, &self.settings.log_file)?;

        // Display stats
        let top_fitness = generation.agents[0].get_fitness();
        let avg_fitness: f64 = generation
            .agents
            .iter()
            .map(|a| a.get_fitness())
            .sum::<f64>()
            / generation.agents.len() as f64;
        let min_fitness = generation.agents.last().unwrap().get_fitness();

        println!("Generation {} results:", self.generation_number + 1);
        println!("  Top fitness: {:.2}", top_fitness);
        println!("  Avg fitness: {:.2}", avg_fitness);
        println!("  Min fitness: {:.2}", min_fitness);

        Ok(())
    }

    /// Play all agents in a generation against each other
    pub fn play_generation(&mut self) -> Result<()> {
        // Take ownership of the generation temporarily using std::mem::take
        let generation = std::mem::take(&mut self.current_generation);
        let generation_size = generation.agents.len();

        // Create shared, thread-safe reference to the generation
        let generation_arc = Arc::new(Mutex::new(generation));

        // Create all pairs of agents that will play against each other
        let agent_pairs: Vec<(usize, usize)> = (0..generation_size)
            .flat_map(|i| (i + 1..generation_size).map(move |j| (i, j)))
            .collect();

        let num_games = agent_pairs.len();
        println!(
            "Playing {} games in generation {}",
            num_games,
            self.generation_number + 1
        );

        // Track progress for user feedback
        let progress = Arc::new(Mutex::new((0, num_games)));

        // Play games in parallel
        agent_pairs.par_iter().for_each(|(i, j)| {
            if let Err(e) = self.play_game_between_agents(*i, *j, Arc::clone(&generation_arc)) {
                eprintln!("Error playing game between agents {} and {}: {}", i, j, e);
            }

            // Update and display progress
            let mut progress_guard = progress.lock().unwrap();
            progress_guard.0 += 1;
            if progress_guard.0 % (num_games / 20).max(1) == 0 || progress_guard.0 == num_games {
                println!(
                    "  Progress: {}/{} games ({:.1}%)",
                    progress_guard.0,
                    progress_guard.1,
                    100.0 * progress_guard.0 as f64 / progress_guard.1 as f64
                );
            }
        });

        // Get generation back from Arc<Mutex<>>
        let generation = Arc::try_unwrap(generation_arc)
            .expect("Failed to unwrap Arc")
            .into_inner()
            .expect("Failed to unwrap Mutex");

        self.current_generation = generation;
        Ok(())
    }

    /// Play a single game between two agents and update their fitness scores
    fn play_game_between_agents(
        &self,
        agent0_index: usize,
        agent1_index: usize,
        generation_arc: Arc<Mutex<Generation>>,
    ) -> Result<()> {
        // Get references to the agent neural networks
        let agent0_nn;
        let agent1_nn;

        {
            let generation = generation_arc.lock().unwrap();
            agent0_nn = generation
                .get_neural_network(agent0_index)
                .ok_or_else(|| anyhow::anyhow!("Agent index {} out of bounds", agent0_index))?
                .clone();
            agent1_nn = generation
                .get_neural_network(agent1_index)
                .ok_or_else(|| anyhow::anyhow!("Agent index {} out of bounds", agent1_index))?
                .clone();
        }

        // Play the game and get rewards
        let (reward0, reward1) = self.play_single_game(&agent0_nn, &agent1_nn)?;

        // Update agent fitness
        {
            let mut generation = generation_arc.lock().unwrap();

            if let Some(agent1) = generation.agents.get_mut(agent0_index) {
                agent1.increase_fitness(reward0);
            }

            if let Some(agent2) = generation.agents.get_mut(agent1_index) {
                agent2.increase_fitness(reward1);
            }
        }

        Ok(())
    }

    /// Play a single game between two neural networks and return rewards
    fn play_single_game(
        &self,
        neural_network0: &NeuralNetwork,
        neural_network1: &NeuralNetwork,
    ) -> Result<(f64, f64)> {
        // Create a new game
        let mut game = Game::new(
            self.settings.board_size as i16,
            self.settings.walls_per_player as i16,
        );

        let output_activation = if self.settings.play_deterministically {
            OutputActivation::Sigmoid
        } else {
            OutputActivation::Softmax
        };

<<<<<<< HEAD
        // Play until someone wins or max moves reached
        let mut moves_played = self.settings.max_moves_per_player;
=======
        let mut moves_played = self.settings.max_moves_per_player;
        // Play until someone wins or max moves reached
>>>>>>> 7b9cd32b
        for move_counter in 0..self.settings.max_moves_per_player * 2 {
            // Determine which agent's turn it is
            let current_player_index = game.current_pawn;
            let current_agent_nn = if current_player_index == 0 {
                neural_network0
            } else {
                neural_network1
            };
<<<<<<< HEAD

            // Get and execute move
            let game_state = encode_board(&game, current_player_index)?;
            let nn_output = current_agent_nn.feed_forward(game_state, output_activation)?;
            let game_move = decode_move(&nn_output, &game, &self.settings)?;

            
            // Execute move
            if let Err(_) = game.make_move(game_move) {
                // If move execution failed, we'll end the game and consider it a draw
                // This shouldn't happen if move_decoder is working correctly, but just in case
                print!("Invalid move executed, move_decoder malfunctioning, ending game.");
                break;
            }

            // Check if game is over// Check for win condition or max moves
            if self.is_win(&game) {
                moves_played = (move_counter + 1) / 2;
                break;
            }
        }

=======
            let action: GameResult = self.nn_move(current_agent_nn, &mut game, move_counter, output_activation);
            // If the game is won, break out of the loop
            if let GameResult::Win(moves_to_win) = action {
                moves_played = moves_to_win;
                break;
            }
        }
>>>>>>> 7b9cd32b
        // Calculate rewards for both players
        self.calculate_rewards(&game, moves_played)
    }

<<<<<<< HEAD
=======
    fn nn_move(
        &self,
        neural_network: &NeuralNetwork,
        game: &mut Game,
        move_counter: usize,
        output_activation: OutputActivation,
    ) -> GameResult {
        // Get and execute move
        let game_state = encode_board(&game);
        let nn_output = neural_network.feed_forward(game_state.unwrap(), output_activation);
        let game_move = decode_move(&nn_output.unwrap(), &game, &self.settings);

        
        // Execute move
        if let Err(_) = &game.make_move(game_move.unwrap()) {
            // If move execution failed, we'll end the game and consider it a draw
            // This shouldn't happen if move_decoder is working correctly, but just in case
            print!("Invalid move executed, move_decoder malfunctioning, ending game.");
            return GameResult::Invalid;
        }

        // Check if game is over// Check for win condition or max moves
        if self.is_win(&game) {
            let moves_played = (move_counter + 1) / 2;
            return GameResult::Win(moves_played);
        } else {
            return GameResult::Draw;
        }

    }

>>>>>>> 7b9cd32b
    /// Check if the game is over (win or max moves reached)
    fn is_win(&self, game: &Game) -> bool {
        // Check if any player has reached their goal line
        let player0_distance = distance_to_goal(game, 0);
        let player1_distance = distance_to_goal(game, 1);

        player0_distance == 0 || player1_distance == 0
    }

    /// Calculate rewards for both players based on game outcome and settings
    fn calculate_rewards(&self, game: &Game, moves_played: usize) -> Result<(f64, f64)> {
        match self.settings.reward_function {
            crate::game_adapter::reward::RewardFunction::Simple => Ok((
                reward_simple_per_game(game, 0, moves_played, &self.settings),
                reward_simple_per_game(game, 1, moves_played, &self.settings),
            )),
            crate::game_adapter::reward::RewardFunction::Symmetric => Ok((
                reward_symmetric_per_game(game, 0, moves_played, &self.settings),
                reward_symmetric_per_game(game, 1, moves_played, &self.settings),
            )),
        }
    }

    /// Evolve the population to create the next generation
    pub fn evolve_population(&mut self) -> Result<()> {
        println!(
            "Evolving population for generation {}",
            self.generation_number + 1
        );

        // Create next generation using selection strategy
        let next_generation =
            select_next_generation(Some(&mut self.current_generation), &self.settings)?;

        self.current_generation = next_generation;
        self.generation_number += 1;

        // Report survival and mutation rates
        let survivors = self.settings.survivor_count();
        let reactivated = self.settings.reactivator_count();

        println!(
            "Created generation {} with {} agents:",
            self.generation_number,
            &self.current_generation.agents.len()
        );
        println!(
            "  Survivors: {} ({:.1}%)",
            survivors,
            100.0 * survivors as f64 / self.settings.generation_size as f64
        );
        println!(
            "  Reactivated: {} ({:.1}%)",
            reactivated,
            100.0 * reactivated as f64 / self.settings.generation_size as f64
        );
        println!(
            "  Mutation rate: {:.3}",
            &self.current_generation.mutation_rate
        );

        Ok(())
    }
}

#[cfg(test)]
mod tests {
    use super::*;
    use quoridor::vector::Vector;

    #[test]
    fn test_initialization() -> Result<()> {
        // Create settings with small generation size for testing
        let settings = Settings::default().with_generation_size(10);

        let mut env = TrainingEnvironment::new(settings);

        // Test initialization
        env.reset()?;
        assert_eq!(env.current_generation.agents.len(), 10);
        assert_eq!(env.generation_number, 0);

        Ok(())
    }

    #[test]
    fn test_is_win() -> Result<()> {
        let settings = Settings::default().with_max_moves_per_player(50);
        let env = TrainingEnvironment::new(settings);

        // New game, not won
        let game = Game::new(9, 10);
        assert!(!env.is_win(&game));

        // Create a game with player 0 at goal line
        let mut win_game = Game::new(9, 10);
        win_game.pawns[0].position = Vector::new(4, 0); // Goal line is at y=0
        assert!(env.is_win(&win_game));

        Ok(())
    }

    #[test]
    fn test_calculate_rewards() -> Result<()> {
        let settings = Settings::default().with_reward_coefficients(
            crate::game_adapter::reward::RewardFunction::Simple,
            100.0, // win reward
            -5.0,  // own distance punishment
            2.0,   // other distance reward
            1.0,   // per saved turn reward
        );

        let env = TrainingEnvironment::new(settings);

        // Create a custom game with player 0 winning
        let mut game = Game::new(9, 10);
        game.pawns[0].position = Vector::new(4, 0); // At goal line
        game.pawns[1].position = Vector::new(4, 6); // Some distance from goal

        // Calculate rewards
        let (reward0, reward1) = env.calculate_rewards(&game, 20)?;

        // Player 0 won and should get win reward + saved turns + distance rewards
        assert!(reward0 > 0.0);
        // Check specific reward components
        let expected_reward0 = 100.0 + (1.0 * (50.0 - 20.0)) + (-5.0 * 0.0) + (2.0 * 2.0);
        assert_eq!(reward0, expected_reward0);

        // Player 1 lost and should get only distance-based rewards
        let expected_reward1 = 0.0 + (-5.0 * 2.0) + (2.0 * 0.0);
        assert_eq!(reward1, expected_reward1);

        Ok(())
    }

    #[test]
    fn test_evolve_population() -> Result<()> {
        let settings = Settings::default()
            .with_generation_size(10)
            .with_survival_rate(0.5)
            .with_reactivation_rate(0.0);

        let mut env = TrainingEnvironment::new(settings);
        env.reset()?;

        assert_eq!(env.generation_number, 0);

        // Set some fitness values to ensure deterministic sorting
        let generation = &mut env.current_generation;
        for (i, agent) in generation.agents.iter_mut().enumerate() {
            agent.set_fitness(i as f64);
        }

        // Evolve to next generation
        env.evolve_population()?;

        assert_eq!(env.generation_number, 1);
        assert_eq!(env.current_generation.agents.len(), 10);

        Ok(())
    }

    #[test]
    fn test_play_single_game() -> Result<()> {
        let settings = Settings::default().with_max_moves_per_player(10);
        let env = TrainingEnvironment::new(settings);

        // Create two neural networks
        let neural_network0 = NeuralNetwork::new(&vec![
            env.settings.input_layer_size,
            100,
            env.settings.output_layer_size,
        ])?;
        let neural_network1 = NeuralNetwork::new(&vec![
            env.settings.input_layer_size,
            100,
            env.settings.output_layer_size,
        ])?;

        // Play a game and get rewards
        let (reward0, reward1) = env.play_single_game(&neural_network0, &neural_network1)?;

        // Basic sanity checks
        assert!(reward0.is_finite());
        assert!(reward1.is_finite());

        Ok(())
    }
}<|MERGE_RESOLUTION|>--- conflicted
+++ resolved
@@ -13,8 +13,6 @@
 use neural_network_logger::logger::log_generation;
 use quoridor::game_state::Game;
 
-<<<<<<< HEAD
-=======
 #[derive(Debug, Clone, PartialEq)]
 pub enum GameResult {
     Win(usize),
@@ -22,7 +20,6 @@
     Draw,
 }
 
->>>>>>> 7b9cd32b
 /// Manages the training environment for neural network agents playing Quoridor
 pub struct TrainingEnvironment {
     /// Configuration settings for the training process
@@ -248,13 +245,8 @@
             OutputActivation::Softmax
         };
 
-<<<<<<< HEAD
-        // Play until someone wins or max moves reached
-        let mut moves_played = self.settings.max_moves_per_player;
-=======
         let mut moves_played = self.settings.max_moves_per_player;
         // Play until someone wins or max moves reached
->>>>>>> 7b9cd32b
         for move_counter in 0..self.settings.max_moves_per_player * 2 {
             // Determine which agent's turn it is
             let current_player_index = game.current_pawn;
@@ -263,30 +255,6 @@
             } else {
                 neural_network1
             };
-<<<<<<< HEAD
-
-            // Get and execute move
-            let game_state = encode_board(&game, current_player_index)?;
-            let nn_output = current_agent_nn.feed_forward(game_state, output_activation)?;
-            let game_move = decode_move(&nn_output, &game, &self.settings)?;
-
-            
-            // Execute move
-            if let Err(_) = game.make_move(game_move) {
-                // If move execution failed, we'll end the game and consider it a draw
-                // This shouldn't happen if move_decoder is working correctly, but just in case
-                print!("Invalid move executed, move_decoder malfunctioning, ending game.");
-                break;
-            }
-
-            // Check if game is over// Check for win condition or max moves
-            if self.is_win(&game) {
-                moves_played = (move_counter + 1) / 2;
-                break;
-            }
-        }
-
-=======
             let action: GameResult = self.nn_move(current_agent_nn, &mut game, move_counter, output_activation);
             // If the game is won, break out of the loop
             if let GameResult::Win(moves_to_win) = action {
@@ -294,13 +262,10 @@
                 break;
             }
         }
->>>>>>> 7b9cd32b
         // Calculate rewards for both players
         self.calculate_rewards(&game, moves_played)
     }
 
-<<<<<<< HEAD
-=======
     fn nn_move(
         &self,
         neural_network: &NeuralNetwork,
@@ -332,7 +297,6 @@
 
     }
 
->>>>>>> 7b9cd32b
     /// Check if the game is over (win or max moves reached)
     fn is_win(&self, game: &Game) -> bool {
         // Check if any player has reached their goal line

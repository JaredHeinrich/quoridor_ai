use anyhow::Result;
use rayon::prelude::*;
use std::sync::{Arc, Mutex};
use std::time::Instant;

use crate::benchmark::{play_against_benchmark, RandomAgent, SimpleForwardAgent};
use crate::evolution::generation::Generation;
use crate::evolution::selection::select_next_generation;
use crate::game_adapter::board_encoder::{distance_to_goal, encode_board};
use crate::game_adapter::move_decoder::decode_move;
use crate::game_adapter::reward::{reward_simple_per_game, reward_symmetric_per_game};
use crate::settings::Settings;
use neural_network::neural_network::{NeuralNetwork, OutputActivation};
use neural_network_logger::logger::{log_generation, log_single_log_entry};
use neural_network_logger::models::LogEntry;
use quoridor::game_state::Game;

#[derive(Debug, Clone, PartialEq)]
pub enum GameResult {
    Win(usize),
    Invalid,
    Draw,
}

/// Manages the training environment for neural network agents playing Quoridor
pub struct TrainingEnvironment {
    /// Configuration settings for the training process
    pub settings: Settings,
    /// The current generation of agents
    pub current_generation: Generation,
    /// The current generation number (0-indexed)
    pub generation_number: usize,
    /// Fitness history for plotting (generation, max_fitness, avg_fitness, min_fitness)
    pub fitness_history: Vec<(usize, f64, f64, f64)>,
    /// Generation time history for plotting (generation, time_in_seconds)
    pub generation_time_history: Vec<(usize, f64)>,
    /// Diversity history for plotting (generation, diversity_measure)
    pub diversity_history: Vec<(usize, f64)>,
    /// Benchmark history for plotting (generation, random_score, simple_score)
    pub benchmark_history: Vec<(usize, f64, f64)>,
}

impl TrainingEnvironment {
    /// Create a new training environment with the given settings
    pub fn new(settings: Settings) -> Self {
        let current_generation = Generation::create_initial(&settings).unwrap();
        TrainingEnvironment {
            settings,
            current_generation,
            generation_number: 0,
            fitness_history: Vec::new(),
            generation_time_history: Vec::new(),
            diversity_history: Vec::new(),
            benchmark_history: Vec::new(),
        }
    }

    /// Initialize the training environment by creating the first generation
    pub fn reset(&mut self) -> Result<()> {
        self.generation_number = 0;
        self.current_generation = Generation::create_initial(&self.settings)?;
        self.fitness_history.clear();
        self.generation_time_history.clear();
        self.diversity_history.clear();
        self.benchmark_history.clear();
        println!(
            "Initialized generation 0 with {} agents",
            self.settings.generation_size
        );
        Ok(())
    }

    /// Run the complete evolutionary training process for the specified number of generations
    pub fn run_evolution(&mut self) -> Result<()> {
        self.reset()?;

        println!(
            "Starting evolutionary training for {} generations",
            self.settings.number_of_generations
        );
        let start_time = Instant::now();

        // Log the initial generation
        let generation = &mut self.current_generation;
        log_generation(generation, &self.settings.log_file)?;

        for current_generation_num in 0..self.settings.number_of_generations {
            self.generation_number = current_generation_num;
            println!("─────────────────────────────────────────────────");
            println!(
                "Starting generation {}/{}",
                self.generation_number, self.settings.number_of_generations
            );

            let gen_start_time = Instant::now();

            // Play all games in this generation and update fitness scores
            self.play_generation()?;

            // Log and display results
            self.log_generation_results()?;

            let generation_duration = gen_start_time.elapsed();

            // Store generation time for plotting (in seconds)
            self.generation_time_history
                .push((self.generation_number, generation_duration.as_secs_f64()));

            println!(
                "Generation {} completed in {:.2?}",
                self.generation_number, generation_duration
            );

            // Create next generation (except for the last iteration)
            if self.generation_number + 1 < self.settings.number_of_generations {
                self.evolve_population()?;
            }
        }

        let total_duration = start_time.elapsed();
        println!(
            "Training complete after {} generations in {:.2?}",
            self.generation_number + 1,
            total_duration
        );
        println!("Results saved to {}", self.settings.log_file);

        // Generate plots using the visualization module
        crate::visualization::plot_fitness_history(self)?;
        crate::visualization::plot_generation_times(self)?;
        crate::visualization::plot_diversity_history(self)?;
        crate::visualization::plot_benchmark_history(self)?;

        Ok(())
    }

    /// Log and display the results of the current generation
    fn log_generation_results(&mut self) -> Result<()> {
        let generation = &mut self.current_generation;
        // Sort agents by fitness
        generation.sort_by_fitness()?;

        // Log generation to file
        log_generation(generation, &self.settings.log_file)?;

        // Display stats
        let top_fitness = generation.agents[0].get_fitness();
        let avg_fitness: f64 = generation
            .agents
            .iter()
            .map(|a| a.get_fitness())
            .sum::<f64>()
            / generation.agents.len() as f64;
        let min_fitness = generation.agents.last().unwrap().get_fitness();

        println!("Generation {} results:", self.generation_number + 1);
        println!("  Top fitness: {:.2}", top_fitness);
        println!("  Avg fitness: {:.2}", avg_fitness);
        println!("  Min fitness: {:.2}", min_fitness);

        // Update fitness history
        self.fitness_history.push((
            self.generation_number,
            top_fitness,
            avg_fitness,
            min_fitness,
        ));

        // Calculate and record diversity
        let diversity = self.calculate_generation_diversity();
        self.diversity_history
            .push((self.generation_number, diversity));

        println!("  Genetic diversity: {:.4}", diversity);

        // Evaluate against benchmarks
        let (random_score, simple_score) = self.evaluate_against_benchmarks()?;
        self.benchmark_history
            .push((self.generation_number, random_score, simple_score));
<<<<<<< HEAD

=======
>>>>>>> ea959602
        Ok(())
    }

    /// Play all agents in a generation against each other
    pub fn play_generation(&mut self) -> Result<()> {
        // Take ownership of the generation temporarily using std::mem::take
        let generation = std::mem::take(&mut self.current_generation);
        let generation_size = generation.agents.len();

        // Create shared, thread-safe reference to the generation
        let generation_arc = Arc::new(Mutex::new(generation));

        // Create all pairs of agents that will play against each other
        let agent_pairs: Vec<(usize, usize)> = (0..generation_size)
            .flat_map(|i| (i + 1..generation_size).map(move |j| (i, j)))
            .collect();

        let num_games = agent_pairs.len();
        println!(
            "Playing {} games in generation {}",
            num_games,
            self.generation_number + 1
        );

        // Track progress for user feedback
        let progress = Arc::new(Mutex::new((0, num_games)));

        // Play games in parallel
        agent_pairs.par_iter().for_each(|(i, j)| {
            if let Err(e) = self.play_game_between_agents(*i, *j, Arc::clone(&generation_arc)) {
                eprintln!("Error playing game between agents {} and {}: {}", i, j, e);
            }

            // Update and display progress
            let mut progress_guard = progress.lock().unwrap();
            progress_guard.0 += 1;
            if progress_guard.0 % (num_games / 20).max(1) == 0 || progress_guard.0 == num_games {
                println!(
                    "  Progress: {}/{} games ({:.1}%)",
                    progress_guard.0,
                    progress_guard.1,
                    100.0 * progress_guard.0 as f64 / progress_guard.1 as f64
                );
            }
        });

        // Get generation back from Arc<Mutex<>>
        let generation = Arc::try_unwrap(generation_arc)
            .expect("Failed to unwrap Arc")
            .into_inner()
            .expect("Failed to unwrap Mutex");

        self.current_generation = generation;
        Ok(())
    }

    /// Play a single game between two agents and update their fitness scores
    fn play_game_between_agents(
        &self,
        agent0_index: usize,
        agent1_index: usize,
        generation_arc: Arc<Mutex<Generation>>,
    ) -> Result<()> {
        // Get references to the agent neural networks
        let agent0_nn;
        let agent1_nn;

        {
            let generation = generation_arc.lock().unwrap();
            agent0_nn = generation
                .get_neural_network(agent0_index)
                .ok_or_else(|| anyhow::anyhow!("Agent index {} out of bounds", agent0_index))?
                .clone();
            agent1_nn = generation
                .get_neural_network(agent1_index)
                .ok_or_else(|| anyhow::anyhow!("Agent index {} out of bounds", agent1_index))?
                .clone();
        }

        // Play the game and get rewards
        let (reward0, reward1) = self.play_single_game(&agent0_nn, &agent1_nn)?;

        // Update agent fitness
        {
            let mut generation = generation_arc.lock().unwrap();

            if let Some(agent1) = generation.agents.get_mut(agent0_index) {
                agent1.increase_fitness(reward0);
            }

            if let Some(agent2) = generation.agents.get_mut(agent1_index) {
                agent2.increase_fitness(reward1);
            }
        }

        Ok(())
    }

    /// Play a single game between two neural networks and return rewards
    fn play_single_game(
        &self,
        neural_network0: &NeuralNetwork,
        neural_network1: &NeuralNetwork,
    ) -> Result<(f64, f64)> {
        // Create a new game
        let mut game = Game::new(
            self.settings.board_size as i16,
            self.settings.walls_per_player as i16,
        );

        let output_activation = if self.settings.play_deterministically {
            OutputActivation::Sigmoid
        } else {
            OutputActivation::Softmax
        };

        let mut moves_played = self.settings.max_moves_per_player;
        // Play until someone wins or max moves reached
        for move_counter in 0..self.settings.max_moves_per_player * 2 {
            // Determine which agent's turn it is
            let current_player_index = game.current_pawn;
            let current_agent_nn = if current_player_index == 0 {
                neural_network0
            } else {
                neural_network1
            };
            let action: GameResult =
                self.nn_move(current_agent_nn, &mut game, move_counter, output_activation);
            // If the game is won, break out of the loop
            if let GameResult::Win(moves_to_win) = action {
                moves_played = moves_to_win;
                break;
            } else if let GameResult::Invalid = action {
                let log_entry = LogEntry {
                    generation_index: usize::MAX,
                    placement: usize::MAX,
                    neural_network: neural_network0.clone(),
                    fitness: None,
                };
                let _result = log_single_log_entry(&log_entry, &self.settings.log_file);
                let log_entry = LogEntry {
                    generation_index: usize::MAX,
                    placement: current_player_index, //use current_player_index to identify who had invalid moves
                    neural_network: neural_network1.clone(),
                    fitness: None,
                };
                let _result = log_single_log_entry(&log_entry, &self.settings.log_file);

                break;
            }
        }
        // Calculate rewards for both players
        self.calculate_rewards(&game, moves_played)
    }

    pub fn nn_move(
        &self,
        neural_network: &NeuralNetwork,
        game: &mut Game,
        move_counter: usize,
        output_activation: OutputActivation,
    ) -> GameResult {
        // generate the input matrix under consideration of the current player perspective
        let input_matrix = encode_board(&game).unwrap();
        // Generate the neural network output
        let mut nn_output_matrix = neural_network
            .feed_forward(input_matrix, output_activation)
            .unwrap();

        // Decode what move the neural network wants to do, converts it to the ga
        let game_move = decode_move(&mut nn_output_matrix, &game, &self.settings).unwrap();

        // Execute move
        if let Err(_) = &game.make_move(game_move) {
            // If move execution failed, we'll end the game and consider it a draw
            // This shouldn't happen if move_decoder is working correctly, but just in case
            print!("Invalid move executed, move_decoder malfunctioning, ending game.");
            return GameResult::Invalid;
        }

        // Check if game is over// Check for win condition or max moves
        if self.is_win(&game) {
            let moves_played = (move_counter + 1) / 2;
            return GameResult::Win(moves_played);
        } else {
            return GameResult::Draw;
        }
    }

    /// Check if the game is over (win or max moves reached)
    fn is_win(&self, game: &Game) -> bool {
        // Check if any player has reached their goal line
        let player0_distance = distance_to_goal(game, 0);
        let player1_distance = distance_to_goal(game, 1);

        player0_distance == 0 || player1_distance == 0
    }

    /// Calculate rewards for both players based on game outcome and settings
    fn calculate_rewards(&self, game: &Game, moves_played: usize) -> Result<(f64, f64)> {
        match self.settings.reward_function {
            crate::game_adapter::reward::RewardFunction::Simple => Ok((
                reward_simple_per_game(game, 0, moves_played, &self.settings),
                reward_simple_per_game(game, 1, moves_played, &self.settings),
            )),
            crate::game_adapter::reward::RewardFunction::Symmetric => Ok((
                reward_symmetric_per_game(game, 0, moves_played, &self.settings),
                reward_symmetric_per_game(game, 1, moves_played, &self.settings),
            )),
        }
    }

    /// Calculate the genetic diversity of the current generation
    fn calculate_generation_diversity(&self) -> f64 {
        let generation = &self.current_generation;
        let agents = &generation.agents;

        if agents.len() <= 1 {
            return 0.0;
        }

        // To avoid O(n²) computation for large populations, sample pairs
        let max_pairs = 1000;
        let use_sampling = agents.len() * (agents.len() - 1) / 2 > max_pairs;

        let mut total_distance = 0.0;
        let mut pair_count = 0;

        // If population is small, compute all pairwise distances
        if !use_sampling {
            for i in 0..agents.len() {
                for j in (i + 1)..agents.len() {
                    if let (Some(nn1), Some(nn2)) = (
                        generation.get_neural_network(i),
                        generation.get_neural_network(j),
                    ) {
                        let distance = crate::visualization::calculate_network_distance(nn1, nn2);
                        total_distance += distance;
                        pair_count += 1;
                    }
                }
            }
        } else {
            // For large populations, use random sampling
            use rand::prelude::*;
            let mut rng = rand::rng();

            let mut pairs_sampled = 0;
            while pairs_sampled < max_pairs {
                let i = rng.random_range(0..agents.len());
                let j = rng.random_range(0..agents.len());

                // Ensure we don't compare an agent with itself
                if i != j {
                    if let (Some(nn1), Some(nn2)) = (
                        generation.get_neural_network(i),
                        generation.get_neural_network(j),
                    ) {
                        let distance = crate::visualization::calculate_network_distance(nn1, nn2);
                        total_distance += distance;
                        pair_count += 1;
                    }
                }

                pairs_sampled += 1;
            }
        }

        if pair_count > 0 {
            total_distance / pair_count as f64
        } else {
            0.0
        }
    }

    /// Evolve the population to create the next generation
    pub fn evolve_population(&mut self) -> Result<()> {
        println!(
            "Evolving population for generation {}",
            self.generation_number + 1
        );

        // Create next generation using selection strategy
        let next_generation =
            select_next_generation(Some(&mut self.current_generation), &self.settings)?;

        self.current_generation = next_generation;
        self.generation_number += 1;

        // Report survival and mutation rates
        let survivors = self.settings.survivor_count();
        let reactivated = self.settings.reactivator_count();

        println!(
            "Created generation {} with {} agents:",
            self.generation_number,
            &self.current_generation.agents.len()
        );
        println!(
            "  Survivors: {} ({:.1}%)",
            survivors,
            100.0 * survivors as f64 / self.settings.generation_size as f64
        );
        println!(
            "  Reactivated: {} ({:.1}%)",
            reactivated,
            100.0 * reactivated as f64 / self.settings.generation_size as f64
        );
        println!(
            "  Mutation rate: {:.3}",
            &self.current_generation.mutation_rate
        );

        Ok(())
    }

    /// Evaluate the top agent against benchmark agents
    pub fn evaluate_against_benchmarks(&self) -> Result<(f64, f64)> {
        // Create benchmark agents
        let random_agent = RandomAgent::new();
        let simple_agent = SimpleForwardAgent::new();

        // Get the top neural network from current generation
        if self.current_generation.agents.is_empty() {
            return Ok((0.0, 0.0));
        }

        // Sort and get top agent
        let mut sorted_generation = self.current_generation.clone();
        sorted_generation.sort_by_fitness()?;

        let top_nn = sorted_generation
            .get_neural_network(0)
            .ok_or_else(|| anyhow::anyhow!("Failed to get top neural network"))?;

        // Play multiple games against benchmarks for more reliable results
        let num_games = 1;
        let mut random_score = 0.0;
        let mut simple_score = 0.0;

        println!("Evaluating top agent against benchmarks...");

        // Play against random agent
        for i in 0..num_games {
            let neural_network_plays_first = i % 2 == 0; // Alternate first player
            let (nn_score, _) = play_against_benchmark(
                top_nn,
                &random_agent,
                &self.settings,
                neural_network_plays_first,
            )?;
            random_score += nn_score;
        }
        random_score /= num_games as f64;

        // Play against simple forward agent
        for i in 0..num_games {
            let neural_network_plays_first = i % 2 == 0; // Alternate first player
            let (nn_score, _) = play_against_benchmark(
                top_nn,
                &simple_agent,
                &self.settings,
                neural_network_plays_first,
            )?;
            simple_score += nn_score;
        }
        simple_score /= num_games as f64;

        println!("  vs Random Agent: {:.2}", random_score);
        println!("  vs Forward Agent: {:.2}", simple_score);

        Ok((random_score, simple_score))
    }
}

#[cfg(test)]
mod tests {
    use super::*;
    use quoridor::vector::Vector;

    #[test]
    fn test_initialization() -> Result<()> {
        // Create settings with small generation size for testing
        let settings = Settings::default().with_generation_size(10);

        let mut env = TrainingEnvironment::new(settings);

        // Test initialization
        env.reset()?;
        assert_eq!(env.current_generation.agents.len(), 10);
        assert_eq!(env.generation_number, 0);

        Ok(())
    }

    #[test]
    fn test_is_win() -> Result<()> {
        let settings = Settings::default().with_max_moves_per_player(50);
        let env = TrainingEnvironment::new(settings);

        // New game, not won
        let game = Game::new(9, 10);
        assert!(!env.is_win(&game));

        // Create a game with player 0 at goal line
        let mut win_game = Game::new(9, 10);
        win_game.pawns[0].position = Vector::new(4, 0); // Goal line is at y=0
        assert!(env.is_win(&win_game));

        Ok(())
    }

    #[test]
    fn test_calculate_rewards() -> Result<()> {
        let settings = Settings::default().with_reward_coefficients(
            crate::game_adapter::reward::RewardFunction::Simple,
            100.0, // win reward
            -5.0,  // own distance punishment
            2.0,   // other distance reward
            1.0,   // per saved turn reward
        );

        let env = TrainingEnvironment::new(settings);

        // Create a custom game with player 0 winning
        let mut game = Game::new(9, 10);
        game.pawns[0].position = Vector::new(4, 0); // At goal line
        game.pawns[1].position = Vector::new(4, 6); // Some distance from goal

        // Calculate rewards
        let (reward0, reward1) = env.calculate_rewards(&game, 20)?;

        // Player 0 won and should get win reward + saved turns + distance rewards
        assert!(reward0 > 0.0);
        // Check specific reward components
        let expected_reward0 = 100.0 + (1.0 * (50.0 - 20.0)) + (-5.0 * 0.0) + (2.0 * 2.0);
        assert_eq!(reward0, expected_reward0);

        // Player 1 lost and should get only distance-based rewards
        let expected_reward1 = 0.0 + (-5.0 * 2.0) + (2.0 * 0.0);
        assert_eq!(reward1, expected_reward1);

        Ok(())
    }

    #[test]
    fn test_evolve_population() -> Result<()> {
        let settings = Settings::default()
            .with_generation_size(10)
            .with_survival_rate(0.5)
            .with_reactivation_rate(0.0);

        let mut env = TrainingEnvironment::new(settings);
        env.reset()?;

        assert_eq!(env.generation_number, 0);

        // Set some fitness values to ensure deterministic sorting
        let generation = &mut env.current_generation;
        for (i, agent) in generation.agents.iter_mut().enumerate() {
            agent.set_fitness(i as f64);
        }

        // Evolve to next generation
        env.evolve_population()?;

        assert_eq!(env.generation_number, 1);
        assert_eq!(env.current_generation.agents.len(), 10);

        Ok(())
    }

    #[test]
    fn test_play_single_game() -> Result<()> {
        let settings = Settings::default().with_max_moves_per_player(10);
        let env = TrainingEnvironment::new(settings);

        // Create two neural networks
        let neural_network0 = NeuralNetwork::new(&vec![
            env.settings.input_layer_size,
            100,
            env.settings.output_layer_size,
        ])?;
        let neural_network1 = NeuralNetwork::new(&vec![
            env.settings.input_layer_size,
            100,
            env.settings.output_layer_size,
        ])?;

        // Play a game and get rewards
        let (reward0, reward1) = env.play_single_game(&neural_network0, &neural_network1)?;

        // Basic sanity checks
        assert!(reward0.is_finite());
        assert!(reward1.is_finite());

        Ok(())
    }
}<|MERGE_RESOLUTION|>--- conflicted
+++ resolved
@@ -177,10 +177,6 @@
         let (random_score, simple_score) = self.evaluate_against_benchmarks()?;
         self.benchmark_history
             .push((self.generation_number, random_score, simple_score));
-<<<<<<< HEAD
-
-=======
->>>>>>> ea959602
         Ok(())
     }
 

--- conflicted
+++ resolved
@@ -1,8 +1,5 @@
 use anyhow::Result;
-<<<<<<< HEAD
-=======
 use plotters::prelude::*;
->>>>>>> c7c3db80
 use rayon::prelude::*;
 use std::sync::{Arc, Mutex};
 use std::time::Instant;
@@ -14,12 +11,8 @@
 use crate::game_adapter::reward::{reward_simple_per_game, reward_symmetric_per_game};
 use crate::settings::Settings;
 use neural_network::neural_network::{NeuralNetwork, OutputActivation};
-<<<<<<< HEAD
-use neural_network_logger::logger::log_generation;
-=======
 use neural_network_logger::logger::{log_generation, log_single_log_entry};
 use neural_network_logger::models::LogEntry;
->>>>>>> c7c3db80
 use quoridor::game_state::Game;
 
 #[derive(Debug, Clone, PartialEq)]
@@ -37,13 +30,10 @@
     pub current_generation: Generation,
     /// The current generation number (0-indexed)
     pub generation_number: usize,
-<<<<<<< HEAD
-=======
     /// Fitness history for plotting (generation, max_fitness, avg_fitness, min_fitness)
     pub fitness_history: Vec<(usize, f64, f64, f64)>,
     /// Generation time history for plotting (generation, time_in_seconds)
     pub generation_time_history: Vec<(usize, f64)>,
->>>>>>> c7c3db80
 }
 
 impl TrainingEnvironment {
@@ -54,11 +44,8 @@
             settings,
             current_generation,
             generation_number: 0,
-<<<<<<< HEAD
-=======
             fitness_history: Vec::new(),
             generation_time_history: Vec::new(),
->>>>>>> c7c3db80
         }
     }
 
@@ -66,11 +53,8 @@
     pub fn reset(&mut self) -> Result<()> {
         self.generation_number = 0;
         self.current_generation = Generation::create_initial(&self.settings)?;
-<<<<<<< HEAD
-=======
         self.fitness_history.clear();
         self.generation_time_history.clear();
->>>>>>> c7c3db80
         println!(
             "Initialized generation 0 with {} agents",
             self.settings.generation_size
@@ -109,14 +93,11 @@
             self.log_generation_results()?;
 
             let generation_duration = gen_start_time.elapsed();
-<<<<<<< HEAD
-=======
 
             // Store generation time for plotting (in seconds)
             self.generation_time_history
                 .push((self.generation_number, generation_duration.as_secs_f64()));
 
->>>>>>> c7c3db80
             println!(
                 "Generation {} completed in {:.2?}",
                 self.generation_number, generation_duration
@@ -136,15 +117,12 @@
         );
         println!("Results saved to {}", self.settings.log_file);
 
-<<<<<<< HEAD
-=======
         // Plot fitness history
         self.plot_fitness_history()?;
 
         // Plot generation times
         self.plot_generation_times()?;
 
->>>>>>> c7c3db80
         Ok(())
     }
 
@@ -172,8 +150,6 @@
         println!("  Avg fitness: {:.2}", avg_fitness);
         println!("  Min fitness: {:.2}", min_fitness);
 
-<<<<<<< HEAD
-=======
         // Update fitness history
         self.fitness_history.push((
             self.generation_number,
@@ -182,7 +158,6 @@
             min_fitness,
         ));
 
->>>>>>> c7c3db80
         Ok(())
     }
 
@@ -309,18 +284,12 @@
             } else {
                 neural_network1
             };
-<<<<<<< HEAD
-            let action: GameResult = self.nn_move(current_agent_nn, &mut game, move_counter, output_activation);
-=======
             let action: GameResult =
                 self.nn_move(current_agent_nn, &mut game, move_counter, output_activation);
->>>>>>> c7c3db80
             // If the game is won, break out of the loop
             if let GameResult::Win(moves_to_win) = action {
                 moves_played = moves_to_win;
                 break;
-<<<<<<< HEAD
-=======
             } else if let GameResult::Invalid = action {
                 let log_entry = LogEntry {
                     generation_index: usize::MAX,
@@ -338,18 +307,13 @@
                 let _result = log_single_log_entry(&log_entry, &self.settings.log_file);
 
                 break;
->>>>>>> c7c3db80
             }
         }
         // Calculate rewards for both players
         self.calculate_rewards(&game, moves_played)
     }
 
-<<<<<<< HEAD
     pub fn nn_move(
-=======
-    fn nn_move(
->>>>>>> c7c3db80
         &self,
         neural_network: &NeuralNetwork,
         game: &mut Game,
@@ -361,10 +325,6 @@
         let nn_output = neural_network.feed_forward(game_state.unwrap(), output_activation);
         let game_move = decode_move(&nn_output.unwrap(), &game, &self.settings);
 
-<<<<<<< HEAD
-        
-=======
->>>>>>> c7c3db80
         // Execute move
         if let Err(_) = &game.make_move(game_move.unwrap()) {
             // If move execution failed, we'll end the game and consider it a draw
@@ -380,10 +340,6 @@
         } else {
             return GameResult::Draw;
         }
-<<<<<<< HEAD
-
-=======
->>>>>>> c7c3db80
     }
 
     /// Check if the game is over (win or max moves reached)
@@ -449,8 +405,6 @@
 
         Ok(())
     }
-<<<<<<< HEAD
-=======
 
     pub fn plot_fitness_history(&self) -> Result<()> {
         if self.fitness_history.is_empty() {
@@ -625,7 +579,6 @@
 
         Ok(())
     }
->>>>>>> c7c3db80
 }
 
 #[cfg(test)]

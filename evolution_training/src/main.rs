<<<<<<< HEAD
pub mod benchmark;
=======
>>>>>>> a3f2bfbc
pub mod error;
pub mod evolution;
pub mod game_adapter;
pub mod logging;
pub mod settings;
pub mod training_environment;
<<<<<<< HEAD
pub mod visualization;
=======
>>>>>>> a3f2bfbc

use std::process;

use crate::game_adapter::reward::RewardFunction;
use crate::settings::Settings;
use crate::training_environment::TrainingEnvironment;

fn run() -> anyhow::Result<()> {
    // Create and configure settings with reasonable defaults
    let settings = Settings::default()
<<<<<<< HEAD
        .with_generation_size(20)
        .with_network_architecture(vec![147, 32, 32, 32, 132])
=======
        .with_generation_size(10)
        .with_network_architecture(vec![147, 64, 64, 64, 132])
>>>>>>> a3f2bfbc
        .with_survival_rate(0.4)
        .with_reactivation_rate(0.2)
        .with_mutation_rate(0.1)
        .with_mutation_rate_decrease(0.001)
        .with_reward_coefficients(
<<<<<<< HEAD
            RewardFunction::Simple,
=======
            RewardFunction::Symmetric,
>>>>>>> a3f2bfbc
            100.0, // win reward
            -10.0, // own distance punishment
            5.0,   // other distance reward
            2.0,   // per saved turn reward
        )
        .with_max_moves_per_player(50)
        .with_deterministic_play(true)
<<<<<<< HEAD
        .with_generation_count(1000);
=======
        .with_generation_count(100);
>>>>>>> a3f2bfbc

    // Validate settings
    settings.validate()?;

    println!("Starting Quoridor AI evolutionary training");
    println!("Configured with:");
    println!("  Population size: {}", settings.generation_size);
    println!(
        "  Neural network: {:?}",
        settings.neural_network_layer_structure
    );
    println!("  Generations: {}", settings.number_of_generations);
    println!("  Survival rate: {:.2}", settings.survival_rate);
    println!(
        "  Mutation rate: {:.2} (decrease: {:.3})",
        settings.mutation_rate, settings.mutation_rate_decrease
    );

    // Create and run the training environment
    let mut environment = TrainingEnvironment::new(settings);
    environment.run_evolution()?;

    println!("Training completed successfully!");

    Ok(())
}

fn main() {
    if let Err(e) = run() {
        eprintln!("Error during training: {}", e);
        process::exit(1);
    }
}<|MERGE_RESOLUTION|>--- conflicted
+++ resolved
@@ -1,17 +1,12 @@
-<<<<<<< HEAD
+
 pub mod benchmark;
-=======
->>>>>>> a3f2bfbc
 pub mod error;
 pub mod evolution;
 pub mod game_adapter;
 pub mod logging;
 pub mod settings;
 pub mod training_environment;
-<<<<<<< HEAD
 pub mod visualization;
-=======
->>>>>>> a3f2bfbc
 
 use std::process;
 
@@ -22,23 +17,14 @@
 fn run() -> anyhow::Result<()> {
     // Create and configure settings with reasonable defaults
     let settings = Settings::default()
-<<<<<<< HEAD
-        .with_generation_size(20)
-        .with_network_architecture(vec![147, 32, 32, 32, 132])
-=======
         .with_generation_size(10)
         .with_network_architecture(vec![147, 64, 64, 64, 132])
->>>>>>> a3f2bfbc
         .with_survival_rate(0.4)
         .with_reactivation_rate(0.2)
         .with_mutation_rate(0.1)
         .with_mutation_rate_decrease(0.001)
         .with_reward_coefficients(
-<<<<<<< HEAD
             RewardFunction::Simple,
-=======
-            RewardFunction::Symmetric,
->>>>>>> a3f2bfbc
             100.0, // win reward
             -10.0, // own distance punishment
             5.0,   // other distance reward
@@ -46,11 +32,7 @@
         )
         .with_max_moves_per_player(50)
         .with_deterministic_play(true)
-<<<<<<< HEAD
         .with_generation_count(1000);
-=======
-        .with_generation_count(100);
->>>>>>> a3f2bfbc
 
     // Validate settings
     settings.validate()?;

[workspace]
resolver = '2'

members = [ "evolution_training", 
    "matrix",
    "neural_network",
<<<<<<< HEAD
    "quoridor", "render",
=======
    "quoridor",
    "neural_network_logger",
>>>>>>> 65b80edf
]<|MERGE_RESOLUTION|>--- conflicted
+++ resolved
@@ -4,10 +4,6 @@
 members = [ "evolution_training", 
     "matrix",
     "neural_network",
-<<<<<<< HEAD
     "quoridor", "render",
-=======
-    "quoridor",
     "neural_network_logger",
->>>>>>> 65b80edf
 ]